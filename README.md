![Twitch Channel Points Miner - v2](https://raw.githubusercontent.com/rdavydov/Twitch-Channel-Points-Miner-v2/master/assets/banner.png)
<p align="center">
<a href="https://github.com/rdavydov/Twitch-Channel-Points-Miner-v2/releases"><img alt="Latest Version" src="https://img.shields.io/github/v/release/rdavydov/Twitch-Channel-Points-Miner-v2?style=flat&color=white"></a>
<a href="https://github.com/rdavydov/Twitch-Channel-Points-Miner-v2/stargazers"><img alt="GitHub Repo stars" src="https://img.shields.io/github/stars/rdavydov/Twitch-Channel-Points-Miner-v2?style=flat&color=limegreen"></a>
<a href="https://www.python.org/downloads/release/python-360/"><img alt="Python3" src="https://img.shields.io/badge/built%20for-Python≥3.6-blue.svg?style=flat"></a>
<a href="https://github.com/rdavydov/Twitch-Channel-Points-Miner-v2/blob/master/LICENSE"><img alt="License" src="https://img.shields.io/github/license/rdavydov/Twitch-Channel-Points-Miner-v2?style=flat&color=purple"></a>
<a href="https://github.com/rdavydov/Twitch-Channel-Points-Miner-v2/issues?q=is%3Aissue+is%3Aclosed"><img alt="GitHub closed issues" src="https://img.shields.io/github/issues-closed/rdavydov/Twitch-Channel-Points-Miner-v2?style=flat&color=black"></a>
<a href="https://github.com/rdavydov/Twitch-Channel-Points-Miner-v2"><img alt="GitHub last commit" src="https://img.shields.io/github/last-commit/rdavydov/Twitch-Channel-Points-Miner-v2?style=flat&color=lightyellow"></a>
</p>

<p align="center">
<a href="https://hub.docker.com/r/rdavidoff/twitch-channel-points-miner-v2"><img alt="Docker Version" src="https://img.shields.io/docker/v/rdavidoff/twitch-channel-points-miner-v2?style=flat&label=docker&color=white"></a>
<a href="https://hub.docker.com/r/rdavidoff/twitch-channel-points-miner-v2"><img alt="Docker Stars" src="https://img.shields.io/docker/stars/rdavidoff/twitch-channel-points-miner-v2?style=flat&color=limegreen"></a>
<a href="https://hub.docker.com/r/rdavidoff/twitch-channel-points-miner-v2"><img alt="Docker Pulls" src="https://img.shields.io/docker/pulls/rdavidoff/twitch-channel-points-miner-v2?style=flat&color=blue"></a>
<a href="https://hub.docker.com/r/rdavidoff/twitch-channel-points-miner-v2"><img alt="Docker Images Size AMD64" src="https://img.shields.io/docker/image-size/rdavidoff/twitch-channel-points-miner-v2/latest?arch=amd64&label=AMD64 image size&style=flat&color=purple"></a>
<a href="https://hub.docker.com/r/rdavidoff/twitch-channel-points-miner-v2"><img alt="Docker Images Size ARM64" src="https://img.shields.io/docker/image-size/rdavidoff/twitch-channel-points-miner-v2/latest?arch=arm64&label=ARM64 image size&style=flat&color=black"></a>
<a href="https://hub.docker.com/r/rdavidoff/twitch-channel-points-miner-v2"><img alt="Docker Images Size ARMv7" src="https://img.shields.io/docker/image-size/rdavidoff/twitch-channel-points-miner-v2/latest?arch=arm&label=ARMv7 image size&style=flat&color=lightyellow"></a>
</p>


<h1 align="center">https://github.com/rdavydov/Twitch-Channel-Points-Miner-v2</h1>

**Credits**
- Main idea: https://github.com/gottagofaster236/Twitch-Channel-Points-Miner
- ~~Bet system (Selenium): https://github.com/ClementRoyer/TwitchAutoCollect-AutoBet~~
- Based on: https://github.com/Tkd-Alex/Twitch-Channel-Points-Miner-v2

> A simple script that will watch a stream for you and earn the channel points.

> It can wait for a streamer to go live (+_450 points_ when the stream starts), it will automatically click the bonus button (_+50 points_), and it will follow raids (_+250 points_).

Read more about channels point [here](https://help.twitch.tv/s/article/channel-points-guide).

# README Contents
1. 🤝 [Community](#community)
2. 🚀 [Main differences from the original repository](#main-differences-from-the-original-repository)
3. 🧾 [Logs feature](#logs-feature)
    - [Full logs](#full-logs)
    - [Less logs](#less-logs)
    - [Final report](#final-report)
4. 🧐 [How to use](#how-to-use)
    - [Cloning](#by-cloning-the-repository)
    - [Docker](#docker)
    	- [Docker Hub](#docker-hub)
		- [Portainer](#portainer)
    - [Replit](#replit)
    - [Limits](#limits)
5. 🔧 [Settings](#settings)
    - [LoggerSettings](#loggersettings)
    - [StreamerSettings](#streamersettings)
    - [BetSettings](#betsettings)
        - [Bet strategy](#bet-strategy)
    - [FilterCondition](#filtercondition)
        - [Example](#example)
6. 📈 [Analytics](#analytics)
7. 🍪 [Migrating from an old repository (the original one)](#migrating-from-an-old-repository-the-original-one)
8. 🪟 [Windows](#windows)
9. 📱 [Termux](#termux)
10. ⚠️ [Disclaimer](#disclaimer)


## Community
If you want to help with this project, please leave a star 🌟 and share it with your friends! 😎

If you want to offer me a coffee, I would be grateful! ❤️

|                                                                                                                                                                                                                                                                                                           |
|-----------------------------------------------------------------------------------------------------------------------------------------------------------------------------------------------------------------------------------------------------------------------------------------------------------|
|<a href="https://www.buymeacoffee.com/davydov" target="_blank"><img src="https://cdn.buymeacoffee.com/buttons/lato-yellow.png" alt="Buy Me A Coffee (rdavydov)" height="41" width="174"></a>|
|🤝 rdavydov|

|                                                                                                                                                                                                                                                                                                           |                                               |
|-----------------------------------------------------------------------------------------------------------------------------------------------------------------------------------------------------------------------------------------------------------------------------------------------------------|-----------------------------------------------|
|<img src="https://dynamic-assets.coinbase.com/3803f30367bb3972e192cd3fdd2230cd37e6d468eab12575a859229b20f12ff9c994d2c86ccd7bf9bc258e9bd5e46c5254283182f70caf4bd02cc4f8e3890d82/asset_icons/1597d628dd19b7885433a2ac2d7de6ad196c519aeab4bfe679706aacbf1df78a.png" alt="Donate DOGE" height="16" width="16"> | `DAKzncwKkpfPCm1xVU7u2pConpXwX7HS3D` _(DOGE)_ 🤝 rdavydov|
|<img src="https://dynamic-assets.coinbase.com/a353373ccecedb0e8b6f51ed78db22fbe0167d63d129b15963407f71392c052ae5f2ffd5fbaa6e976da86b73987a335462022f5f54ec559360683ddb8da3da96/asset_icons/a6f13081ab7468290003b49b78fc383614e113700a151a4f9794c556f5c3ca9a.png" alt="Donate XMR" height="16" width="16"> | <sub><sup>`46fzadEigE7B3kyJB6AdiccaTha3SWUdTNnE4FL6YtjCgYMASAyXGkMe1XY4iApv2VDSxBT6d8PTW3vwtNWnfu6W4g4jyJF`</sup></sub> _(XMR)_ 🤝 rdavydov|

If you have any issues or you want to contribute, you are welcome! But please read the [CONTRIBUTING.md](https://github.com/rdavydov/Twitch-Channel-Points-Miner-v2/blob/master/CONTRIBUTING.md) file.

## Main differences from the original repository:

- Improved logging: emojis, colors, files and much more ✔️
- Final report with all the data ✔️
- Rewritten codebase now uses classes instead of modules with global variables ✔️
- Automatic downloading of the list of followers and using it as an input ✔️
- Better 'Watch Streak' strategy in the priority system [#11](https://github.com/Tkd-Alex/Twitch-Channel-Points-Miner-v2/issues/11) ✔️
- Auto claiming [game drops](https://help.twitch.tv/s/article/mission-based-drops) from the Twitch inventory [#21](https://github.com/Tkd-Alex/Twitch-Channel-Points-Miner-v2/issues/21) ✔️
- Placing a bet / making a prediction with your channel points [#41](https://github.com/Tkd-Alex/Twitch-Channel-Points-Miner-v2/issues/41) ([@lay295](https://github.com/lay295)) ✔️
- Switchable analytics chart that shows the progress of your points with various annotations [#96](https://github.com/Tkd-Alex/Twitch-Channel-Points-Miner-v2/issues/96) ✔️
- Joining the IRC Chat to increase the watch time and get StreamElements points [#47](https://github.com/Tkd-Alex/Twitch-Channel-Points-Miner-v2/issues/47) ✔️
- [Moments](https://help.twitch.tv/s/article/moments) claiming [#182](https://github.com/rdavydov/Twitch-Channel-Points-Miner-v2/issues/182) ✔️
- Notifying on `@nickname` mention in the Twitch chat [#227](https://github.com/rdavydov/Twitch-Channel-Points-Miner-v2/issues/227) ✔️

## Logs feature
### Full logs
```
%d/%m/%y %H:%M:%S - INFO - [run]: 💣  Start session: '9eb934b0-1684-4a62-b3e2-ba097bd67d35'
%d/%m/%y %H:%M:%S - INFO - [run]: 🤓  Loading data for x streamers. Please wait ...
%d/%m/%y %H:%M:%S - INFO - [set_offline]: 😴  Streamer(username=streamer-username1, channel_id=0000000, channel_points=67247) is Offline!
%d/%m/%y %H:%M:%S - INFO - [set_offline]: 😴  Streamer(username=streamer-username2, channel_id=0000000, channel_points=4240) is Offline!
%d/%m/%y %H:%M:%S - INFO - [set_offline]: 😴  Streamer(username=streamer-username3, channel_id=0000000, channel_points=61365) is Offline!
%d/%m/%y %H:%M:%S - INFO - [set_offline]: 😴  Streamer(username=streamer-username4, channel_id=0000000, channel_points=3760) is Offline!
%d/%m/%y %H:%M:%S - INFO - [set_online]: 🥳  Streamer(username=streamer-username, channel_id=0000000, channel_points=61365) is Online!
%d/%m/%y %H:%M:%S - INFO - [start_bet]: 🔧  Start betting for EventPrediction(event_id=xxxx-xxxx-xxxx-xxxx, title=Please star this repo) owned by Streamer(username=streamer-username, channel_id=0000000, channel_points=61365)
%d/%m/%y %H:%M:%S - INFO - [__open_coins_menu]: 🔧  Open coins menu for EventPrediction(event_id=xxxx-xxxx-xxxx-xxxx, title=Please star this repo)
%d/%m/%y %H:%M:%S - INFO - [__click_on_bet]: 🔧  Click on the bet for EventPrediction(event_id=xxxx-xxxx-xxxx-xxxx, title=Please star this repo)
%d/%m/%y %H:%M:%S - INFO - [__enable_custom_bet_value]: 🔧  Enable input of custom value for EventPrediction(event_id=xxxx-xxxx-xxxx-xxxx, title=Please star this repo)
%d/%m/%y %H:%M:%S - INFO - [on_message]: ⏰  Place the bet after: 89.99s for: EventPrediction(event_id=xxxx-xxxx-xxxx-xxxx-15c61914ef69, title=Please star this repo)
%d/%m/%y %H:%M:%S - INFO - [on_message]: 🚀  +12 → Streamer(username=streamer-username, channel_id=0000000, channel_points=61377) - Reason: WATCH.
%d/%m/%y %H:%M:%S - INFO - [make_predictions]: 🍀  Going to complete bet for EventPrediction(event_id=xxxx-xxxx-xxxx-xxxx-15c61914ef69, title=Please star this repo) owned by Streamer(username=streamer-username, channel_id=0000000, channel_points=61377)
%d/%m/%y %H:%M:%S - INFO - [make_predictions]: 🍀  Place 5k channel points on: SI (BLUE), Points: 848k, Users: 190 (70.63%), Odds: 1.24 (80.65%)
%d/%m/%y %H:%M:%S - INFO - [on_message]: 🚀  +6675 → Streamer(username=streamer-username, channel_id=0000000, channel_points=64206) - Reason: PREDICTION.
%d/%m/%y %H:%M:%S - INFO - [on_message]: 📊  EventPrediction(event_id=xxxx-xxxx-xxxx-xxxx, title=Please star this repo) - Result: WIN, Points won: 6675
%d/%m/%y %H:%M:%S - INFO - [on_message]: 🚀  +12 → Streamer(username=streamer-username, channel_id=0000000, channel_points=64218) - Reason: WATCH.
%d/%m/%y %H:%M:%S - INFO - [on_message]: 🚀  +12 → Streamer(username=streamer-username, channel_id=0000000, channel_points=64230) - Reason: WATCH.
%d/%m/%y %H:%M:%S - INFO - [claim_bonus]: 🎁  Claiming the bonus for Streamer(username=streamer-username, channel_id=0000000, channel_points=64230)!
%d/%m/%y %H:%M:%S - INFO - [on_message]: 🚀  +60 → Streamer(username=streamer-username, channel_id=0000000, channel_points=64290) - Reason: CLAIM.
%d/%m/%y %H:%M:%S - INFO - [on_message]: 🚀  +12 → Streamer(username=streamer-username, channel_id=0000000, channel_points=64326) - Reason: WATCH.
%d/%m/%y %H:%M:%S - INFO - [on_message]: 🚀  +400 → Streamer(username=streamer-username, channel_id=0000000, channel_points=64326) - Reason: WATCH_STREAK.
%d/%m/%y %H:%M:%S - INFO - [claim_bonus]: 🎁  Claiming the bonus for Streamer(username=streamer-username, channel_id=0000000, channel_points=64326)!
%d/%m/%y %H:%M:%S - INFO - [on_message]: 🚀  +60 → Streamer(username=streamer-username, channel_id=0000000, channel_points=64386) - Reason: CLAIM.
%d/%m/%y %H:%M:%S - INFO - [on_message]: 🚀  +12 → Streamer(username=streamer-username, channel_id=0000000, channel_points=64398) - Reason: WATCH.
%d/%m/%y %H:%M:%S - INFO - [update_raid]: 🎭  Joining raid from Streamer(username=streamer-username, channel_id=0000000, channel_points=64398) to another-username!
%d/%m/%y %H:%M:%S - INFO - [on_message]: 🚀  +250 → Streamer(username=streamer-username, channel_id=0000000, channel_points=6845) - Reason: RAID.
```
### Less logs
```
%d/%m %H:%M:%S - 💣  Start session: '9eb934b0-1684-4a62-b3e2-ba097bd67d35'
%d/%m %H:%M:%S - 🤓  Loading data for 13 streamers. Please wait ...
%d/%m %H:%M:%S - 😴  streamer-username1 (xxx points) is Offline!
%d/%m %H:%M:%S - 😴  streamer-username2 (xxx points) is Offline!
%d/%m %H:%M:%S - 😴  streamer-username3 (xxx points) is Offline!
%d/%m %H:%M:%S - 😴  streamer-username4 (xxx points) is Offline!
%d/%m %H:%M:%S - 🥳  streamer-username (xxx points) is Online!
%d/%m %H:%M:%S - 🔧  Start betting for EventPrediction: Please star this repo owned by streamer-username (xxx points)
%d/%m %H:%M:%S - 🔧  Open coins menu for EventPrediction: Please star this repo
%d/%m %H:%M:%S - 🔧  Click on the bet for EventPrediction: Please star this repo
%d/%m %H:%M:%S - 🔧  Enable input of custom value for EventPrediction: Please star this repo
%d/%m %H:%M:%S - ⏰  Place the bet after: 89.99s EventPrediction: Please star this repo
%d/%m %H:%M:%S - 🚀  +12 → streamer-username (xxx points) - Reason: WATCH.
%d/%m %H:%M:%S - 🍀  Going to complete bet for EventPrediction: Please star this repo owned by streamer-username (xxx points)
%d/%m %H:%M:%S - 🍀  Place 5k channel points on: SI (BLUE), Points: 848k, Users: 190 (70.63%), Odds: 1.24 (80.65%)
%d/%m %H:%M:%S - 🚀  +6675 → streamer-username (xxx points) - Reason: PREDICTION.
%d/%m %H:%M:%S - 📊  EventPrediction: Please star this repo - Result: WIN, Points won: 6675
%d/%m %H:%M:%S - 🚀  +12 → streamer-username (xxx points) - Reason: WATCH.
%d/%m %H:%M:%S - 🚀  +12 → streamer-username (xxx points) - Reason: WATCH.
%d/%m %H:%M:%S - 🚀  +60 → streamer-username (xxx points) - Reason: CLAIM.
%d/%m %H:%M:%S - 🚀  +12 → streamer-username (xxx points) - Reason: WATCH.
%d/%m %H:%M:%S - 🚀  +400 → streamer-username (xxx points) - Reason: WATCH_STREAK.
%d/%m %H:%M:%S - 🚀  +60 → streamer-username (xxx points) - Reason: CLAIM.
%d/%m %H:%M:%S - 🚀  +12 → streamer-username (xxx points) - Reason: WATCH.
%d/%m %H:%M:%S - 🎭  Joining raid from streamer-username (xxx points) to another-username!
%d/%m %H:%M:%S - 🚀  +250 → streamer-username (xxx points) - Reason: RAID.
```
### Final report:
```
%d/%m/%y %H:%M:%S - 🛑  End session 'f738d438-cdbc-4cd5-90c4-1517576f1299'
%d/%m/%y %H:%M:%S - 📄  Logs file: /.../path/Twitch-Channel-Points-Miner-v2/logs/username.timestamp.log
%d/%m/%y %H:%M:%S - ⌛  Duration 10:29:19.547371

%d/%m/%y %H:%M:%S - 📊  BetSettings(Strategy=Strategy.SMART, Percentage=7, PercentageGap=20, MaxPoints=7500
%d/%m/%y %H:%M:%S - 📊  EventPrediction(event_id=xxxx-xxxx-xxxx-xxxx, title="Event Title1")
		Streamer(username=streamer-username, channel_id=0000000, channel_points=67247)
		Bet(TotalUsers=1k, TotalPoints=11M), Decision={'choice': 'B', 'amount': 5289, 'id': 'xxxx-yyyy-zzzz'})
		Outcome0(YES (BLUE) Points: 7M, Users: 641 (58.49%), Odds: 1.6, (5}%)
		Outcome1(NO (PINK),Points: 4M, Users: 455 (41.51%), Odds: 2.65 (37.74%))
		Result: {'type': 'LOSE', 'won': 0}
%d/%m/%y %H:%M:%S - 📊  EventPrediction(event_id=yyyy-yyyy-yyyy-yyyy, title="Event Title2")
		Streamer(username=streamer-username, channel_id=0000000, channel_points=3453464)
		Bet(TotalUsers=921, TotalPoints=11M), Decision={'choice': 'A', 'amount': 4926, 'id': 'xxxx-yyyy-zzzz'})
		Outcome0(YES (BLUE) Points: 9M, Users: 562 (61.02%), Odds: 1.31 (76.34%))
		Outcome1(YES (PINK) Points: 3M, Users: 359 (38.98%), Odds: 4.21 (23.75%))
		Result: {'type': 'WIN', 'won': 6531}
%d/%m/%y %H:%M:%S - 📊  EventPrediction(event_id=ad152117-251b-4666-b683-18e5390e56c3, title="Event Title3")
		Streamer(username=streamer-username, channel_id=0000000, channel_points=45645645)
		Bet(TotalUsers=260, TotalPoints=3M), Decision={'choice': 'A', 'amount': 5054, 'id': 'xxxx-yyyy-zzzz'})
		Outcome0(YES (BLUE) Points: 689k, Users: 114 (43.85%), Odds: 4.24 (23.58%))
		Outcome1(NO (PINK) Points: 2M, Users: 146 (56.15%), Odds: 1.31 (76.34%))
		Result: {'type': 'LOSE', 'won': 0}

%d/%m/%y %H:%M:%S - 🤖  Streamer(username=streamer-username, channel_id=0000000, channel_points=67247), Total points gained (after farming - before farming): -7838
%d/%m/%y %H:%M:%S - 💰  CLAIM(11 times, 550 gained), PREDICTION(1 times, 6531 gained), WATCH(35 times, 350 gained)
%d/%m/%y %H:%M:%S - 🤖  Streamer(username=streamer-username2, channel_id=0000000, channel_points=61365), Total points gained (after farming - before farming): 977
%d/%m/%y %H:%M:%S - 💰  CLAIM(4 times, 240 gained), REFUND(1 times, 605 gained), WATCH(11 times, 132 gained)
%d/%m/%y %H:%M:%S - 🤖  Streamer(username=streamer-username5, channel_id=0000000, channel_points=25960), Total points gained (after farming - before farming): 1680
%d/%m/%y %H:%M:%S - 💰  CLAIM(17 times, 850 gained), WATCH(53 times, 530 gained)
%d/%m/%y %H:%M:%S - 🤖  Streamer(username=streamer-username6, channel_id=0000000, channel_points=9430), Total points gained (after farming - before farming): 1120
%d/%m/%y %H:%M:%S - 💰  CLAIM(14 times, 700 gained), WATCH(42 times, 420 gained), WATCH_STREAK(1 times, 450 gained)
```

## How to use:
First of all please create a run.py file. You can just copy [example.py](https://github.com/rdavydov/Twitch-Channel-Points-Miner-v2/blob/master/example.py) and modify it according to your needs.
```python
# -*- coding: utf-8 -*-

import logging
from colorama import Fore
from TwitchChannelPointsMiner import TwitchChannelPointsMiner
from TwitchChannelPointsMiner.logger import LoggerSettings, ColorPalette
from TwitchChannelPointsMiner.classes.Chat import ChatPresence
from TwitchChannelPointsMiner.classes.Discord import Discord
from TwitchChannelPointsMiner.classes.Telegram import Telegram
from TwitchChannelPointsMiner.classes.Settings import Priority, Events, FollowersOrder
from TwitchChannelPointsMiner.classes.entities.Bet import Strategy, BetSettings, Condition, OutcomeKeys, FilterCondition, DelayMode
from TwitchChannelPointsMiner.classes.entities.Streamer import Streamer, StreamerSettings

twitch_miner = TwitchChannelPointsMiner(
    username="your-twitch-username",
    password="write-your-secure-psw",           # If no password will be provided, the script will ask interactively
    claim_drops_startup=False,                  # If you want to auto claim all drops from Twitch inventory on the startup
    priority=[                                  # Custom priority in this case for example:
        Priority.STREAK,                        # - We want first of all to catch all watch streak from all streamers
        Priority.DROPS,                         # - When we don't have anymore watch streak to catch, wait until all drops are collected over the streamers
        Priority.ORDER                          # - When we have all of the drops claimed and no watch-streak available, use the order priority (POINTS_ASCENDING, POINTS_DESCEDING)
    ],
    enable_analytics=False,			# Disables Analytics if False. Disabling it significantly reduces memory consumption
    disable_ssl_cert_verification=False,	# Set to True at your own risk and only to fix SSL: CERTIFICATE_VERIFY_FAILED error
    logger_settings=LoggerSettings(
        save=True,                              # If you want to save logs in a file (suggested)
        console_level=logging.INFO,             # Level of logs - use logging.DEBUG for more info
        console_username=False,                 # Adds a username to every console log line if True. Useful when you have many open consoles with different accounts
        auto_clear=True,                        # Create a file rotation handler with interval = 1D and backupCount = 7 if True (default)
        time_zone="",                           # Set a specific time zone for console and file loggers. Use tz database names. Example: "America/Denver"
        file_level=logging.DEBUG,               # Level of logs - If you think the log file it's too big, use logging.INFO
        emoji=True,                             # On Windows, we have a problem printing emoji. Set to false if you have a problem
        less=False,                             # If you think that the logs are too verbose, set this to True
        colored=True,                           # If you want to print colored text
        color_palette=ColorPalette(             # You can also create a custom palette color (for the common message).
            STREAMER_online="GREEN",            # Don't worry about lower/upper case. The script will parse all the values.
            streamer_offline="red",             # Read more in README.md
            BET_wiN=Fore.MAGENTA                # Color allowed are: [BLACK, RED, GREEN, YELLOW, BLUE, MAGENTA, CYAN, WHITE, RESET].
        ),
        telegram=Telegram(                                                          # You can omit or set to None if you don't want to receive updates on Telegram
            chat_id=123456789,                                                      # Chat ID to send messages @getmyid_bot
            token="123456789:shfuihreuifheuifhiu34578347",                          # Telegram API token @BotFather
            events=[Events.STREAMER_ONLINE, Events.STREAMER_OFFLINE,
                    Events.BET_LOSE, Events.CHAT_MENTION],                          # Only these events will be sent to the chat
            disable_notification=True,                                              # Revoke the notification (sound/vibration)
        ),
        discord=Discord(
<<<<<<< HEAD
            webhook_api="https://discord.com/api/webhooks/0123456789/0a1B2c3D4e5F6g7H8i9J",  # Discord Webhook URL
            events=[Events.STREAMER_ONLINE, Events.STREAMER_OFFLINE, Events.BET_LOSE],       # Only these events will be sent to the chat
        ),
        matrix=Matrix(
            username="twitch_miner",                                                   # Matrix username (without homeserver)
            password="...",                                                            # Matrix password
            homeserver="matrix.org",                                                   # Matrix homeserver
            room_id="...",                                                             # Room ID
            events=[Events.STREAMER_ONLINE, Events.STREAMER_OFFLINE, Events.BET_LOSE], # Only these events will be sent to the chat
=======
            webhook_api="https://discord.com/api/webhooks/0123456789/0a1B2c3D4e5F6g7H8i9J",	# Discord Webhook URL
            events=[Events.STREAMER_ONLINE, Events.STREAMER_OFFLINE,
                    Events.BET_LOSE, Events.CHAT_MENTION],					# Only these events will be sent to the chat
>>>>>>> 748586c6
        )
    ),
    streamer_settings=StreamerSettings(
        make_predictions=True,                  # If you want to Bet / Make prediction
        follow_raid=True,                       # Follow raid to obtain more points
        claim_drops=True,                       # We can't filter rewards base on stream. Set to False for skip viewing counter increase and you will never obtain a drop reward from this script. Issue #21
	claim_moments=True,                     # If set to True, https://help.twitch.tv/s/article/moments will be claimed when available
        watch_streak=True,                      # If a streamer go online change the priority of streamers array and catch the watch screak. Issue #11
        chat=ChatPresence.ONLINE,               # Join irc chat to increase watch-time [ALWAYS, NEVER, ONLINE, OFFLINE]
        bet=BetSettings(
            strategy=Strategy.SMART,            # Choose you strategy!
            percentage=5,                       # Place the x% of your channel points
            percentage_gap=20,                  # Gap difference between outcomesA and outcomesB (for SMART strategy)
            max_points=50000,                   # If the x percentage of your channel points is gt bet_max_points set this value
            stealth_mode=True,                  # If the calculated amount of channel points is GT the highest bet, place the highest value minus 1-2 points Issue #33
            delay_mode=DelayMode.FROM_END,      # When placing a bet, we will wait until `delay` seconds before the end of the timer
            delay=6,
            minimum_points=20000,               # Place the bet only if we have at least 20k points. Issue #113
            filter_condition=FilterCondition(
                by=OutcomeKeys.TOTAL_USERS,     # Where apply the filter. Allowed [PERCENTAGE_USERS, ODDS_PERCENTAGE, ODDS, TOP_POINTS, TOTAL_USERS, TOTAL_POINTS]
                where=Condition.LTE,            # 'by' must be [GT, LT, GTE, LTE] than value
                value=800
            )
        )
    )
)

# You can customize the settings for each streamer. If not settings were provided, the script would use the streamer_settings from TwitchChannelPointsMiner.
# If no streamer_settings are provided in TwitchChannelPointsMiner the script will use default settings.
# The streamers array can be a String -> username or Streamer instance.

# The settings priority are: settings in mine function, settings in TwitchChannelPointsMiner instance, default settings.
# For example, if in the mine function you don't provide any value for 'make_prediction' but you have set it on TwitchChannelPointsMiner instance, the script will take the value from here.
# If you haven't set any value even in the instance the default one will be used

#twitch_miner.analytics(host="127.0.0.1", port=5000, refresh=5, days_ago=7)   # Start the Analytics web-server (replit: host="0.0.0.0")

twitch_miner.mine(
    [
        Streamer("streamer-username01", settings=StreamerSettings(make_predictions=True  , follow_raid=False , claim_drops=True  , watch_streak=True , bet=BetSettings(strategy=Strategy.SMART      , percentage=5 , stealth_mode=True,  percentage_gap=20 , max_points=234   , filter_condition=FilterCondition(by=OutcomeKeys.TOTAL_USERS,      where=Condition.LTE, value=800 ) ) )),
        Streamer("streamer-username02", settings=StreamerSettings(make_predictions=False , follow_raid=True  , claim_drops=False ,                     bet=BetSettings(strategy=Strategy.PERCENTAGE , percentage=5 , stealth_mode=False, percentage_gap=20 , max_points=1234  , filter_condition=FilterCondition(by=OutcomeKeys.TOTAL_POINTS,     where=Condition.GTE, value=250 ) ) )),
        Streamer("streamer-username03", settings=StreamerSettings(make_predictions=True  , follow_raid=False ,                     watch_streak=True , bet=BetSettings(strategy=Strategy.SMART      , percentage=5 , stealth_mode=False, percentage_gap=30 , max_points=50000 , filter_condition=FilterCondition(by=OutcomeKeys.ODDS,             where=Condition.LT,  value=300 ) ) )),
        Streamer("streamer-username04", settings=StreamerSettings(make_predictions=False , follow_raid=True  ,                     watch_streak=True                                                                                                                                                                                                                                 )),
        Streamer("streamer-username05", settings=StreamerSettings(make_predictions=True  , follow_raid=True  , claim_drops=True ,  watch_streak=True , bet=BetSettings(strategy=Strategy.HIGH_ODDS  , percentage=7 , stealth_mode=True,  percentage_gap=20 , max_points=90    , filter_condition=FilterCondition(by=OutcomeKeys.PERCENTAGE_USERS, where=Condition.GTE, value=300 ) ) )),
        Streamer("streamer-username06"),
        Streamer("streamer-username07"),
        Streamer("streamer-username08"),
        "streamer-username09",
        "streamer-username10",
        "streamer-username11"
    ],                                  # Array of streamers (order = priority)
    followers=False,                    # Automatic download the list of your followers
    followers_order=FollowersOrder.ASC  # Sort the followers list by follow date. ASC or DESC
)
```
You can also use all the default values except for your username obv. Short version:
```python
from TwitchChannelPointsMiner import TwitchChannelPointsMiner
from TwitchChannelPointsMiner.classes.Settings import FollowersOrder
twitch_miner = TwitchChannelPointsMiner("your-twitch-username")
twitch_miner.mine(["streamer1", "streamer2"])                                                       # Array of streamers OR
twitch_miner.mine(followers=True, followers_order=FollowersOrder.ASC)                               # Automatic use the followers list OR
twitch_miner.mine(["streamer1", "streamer2"], followers=True, followers_order=FollowersOrder.DESC)  # Mixed
```
If you follow so many streamers on Twitch, but you don't want to mine points for all of them, you can blacklist the users with the `blacklist` keyword. [#94](https://github.com/Tkd-Alex/Twitch-Channel-Points-Miner-v2/issues/94)
```python
from TwitchChannelPointsMiner import TwitchChannelPointsMiner
twitch_miner = TwitchChannelPointsMiner("your-twitch-username")
twitch_miner.mine(followers=True, blacklist=["user1", "user2"])  # Blacklist example
```

### By cloning the repository
1. Clone this repository `git clone https://github.com/rdavydov/Twitch-Channel-Points-Miner-v2`
2. Install all the requirements `pip install -r requirements.txt` . If you have problems with requirements, make sure to have at least Python3.6. You could also try to create a _virtualenv_ and then install all the requirements
```sh
pip install virtualenv
virtualenv -p python3 venv
source venv/bin/activate
pip install -r requirements.txt
```

Start mining! `python run.py` 🥳

### Docker

#### Docker Hub
Official Docker images are on https://hub.docker.com/r/rdavidoff/twitch-channel-points-miner-v2 for `linux/amd64`, `linux/arm64` and `linux/arm/v7`.

The following file is mounted :

- run.py : this is your starter script with your configuration

These folders are mounted :

- analytics : to save the analytics data
- cookies : to provide login information
- logs : to keep logs outside of container

**Example using docker-compose:**

```yml
version: "3.9"

services:
  miner:
    image: rdavidoff/twitch-channel-points-miner-v2
    stdin_open: true
    tty: true
    environment:
      - TERM=xterm-256color
    volumes:
      - ./analytics:/usr/src/app/analytics
      - ./cookies:/usr/src/app/cookies
      - ./logs:/usr/src/app/logs
      - ./run.py:/usr/src/app/run.py:ro
    ports:
      - "5000:5000"
```

**Example with docker run:**
```sh
docker run \
    -v $(pwd)/analytics:/usr/src/app/analytics \
    -v $(pwd)/cookies:/usr/src/app/cookies \
    -v $(pwd)/logs:/usr/src/app/logs \
    -v $(pwd)/run.py:/usr/src/app/run.py:ro \
    -p 5000:5000 \
    rdavidoff/twitch-channel-points-miner-v2
```

`$(pwd)` Could not work on Windows (cmd), please use the absolute path instead, like: `/path/of/your/cookies:/usr/src/app/cookies`.

The correct solution for Windows lies in the correct command line: `docker run -v C:\Absolute\Path\To\Twitch-Channel-Points-Miner-v2\run.py:/usr/src/app/run.py:ro rdavidoff/twitch-channel-points-miner-v2`.

`run.py` MUST be mounted as a volume (`-v`).

If you don't mount the volume for the analytics (or cookies or logs) folder, the folder will be automatically created on the Docker container, and you will lose all the data when it is stopped.

If you don't have a cookie or it's your first time running the script, you will need to login to Twitch and start the container with `-it` args. If you need to run multiple containers you can bind different ports (only if you need also the analytics) and mount dirrent run.py file, like

```sh
docker run --name user1 -v $(pwd)/user1.py:/usr/src/app/run.py:ro -p 5001:5000 rdavidoff/twitch-channel-points-miner-v2
```

```sh
docker run --name user2 -v $(pwd)/user2.py:/usr/src/app/run.py:ro -p 5002:5000 rdavidoff/twitch-channel-points-miner-v2
```

#### Portainer

[Link](https://github.com/rdavydov/Twitch-Channel-Points-Miner-v2/wiki/Deploy-Docker-container-in-Portainer) to the illustrated guide on how to deploy a Docker container in Portainer.

### Replit

**NO LONGER SUPPORTED. REASONS: [#138](https://github.com/rdavydov/Twitch-Channel-Points-Miner-v2/discussions/138)**

*Replit repo is no longer updated and supported because this GH repo was banned by Replit. I was able to update it occasionally until 1.8.1 but now they've changed things completely. It is provided as is from now on.*

Official Repl with description and added keep-alive functionality: https://replit.com/@rdavydov/Twitch-Channel-Points-Miner-v2

#### Tricks to run 24/7 on Replit for free

1. Enable Analytics (set `host="0.0.0.0"`)
2. Note down the output URL (in most cases it is `https://Twitch-Channel-Points-Miner-v2.<YOUR_REPLIT_USERNAME>.repl.co`)
3. Send an HTTP request to that URL every 5 minutes

Use a service that can send HTTP requests at regular intervals, such as Uptimerobot.

### Limits
> Twitch has a limit - you can't watch more than two channels at one time. We take the first two streamers from the list as they have the highest priority.

Make sure to write the streamers array in order of priority from left to right. If you use `followers=True` you can choose to download the followers sorted by follow date (ASC or DESC).

## Settings
Most of the settings are self-explained and are commented on in the example.
You can watch only two streamers per time. With `priority` settings, you can select which streamers watch by use priority. You can use an array of priority or single item. I suggest using at least one priority from `ORDER`, `POINTS_ASCENDING`, `POINTS_DESCEDING` because, for example, If you set only `STREAK` after catch all watch streak, the script will stop to watch streamers.
Available values are the following:
 - `STREAK` - Catch the watch streak from all streamers
 - `DROPS` - Claim all drops from streamers with drops tags enabled
 - `SUBSCRIBED` - Prioritize streamers you're subscribed to (higher subscription tiers are mined first)
 - `ORDER` - Following the order of the list
 - `POINTS_ASCENDING` - On top the streamers with the lowest points
 - `POINTS_DESCEDING` - On top the streamers with the highest points

You can combine all priority but keep in mind that use `ORDER` and `POINTS_ASCENDING` in the same settings doesn't make sense.

### LoggerSettings
| Key             	| Type            	| Default                        	                                  | Description                                                                          	                                                                                                  |
|-----------------	|-----------------	|-------------------------------------------------------------------- |------------------------------------------------------------------------------------------------------------------------------------------------------------------------------------------ |
| `save`          	| bool            	| True                           	                                  | If you want to save logs in file (suggested)                                         	                                                                                                  |
| `less`          	| bool            	| False                          	                                  | Reduce the logging format and message verbosity [#10](https://github.com/Tkd-Alex/Twitch-Channel-Points-Miner-v2/issues/10)                                                               |
| `console_level` 	| level 	        | logging.INFO                   	                                  | Level of logs in terminal - Use logging.DEBUG for more helpful messages.             	                                                                                                  |
| `console_username`| bool 	            | False                   	                                          | Adds a username to every log line in the console if True. [#602](https://github.com/Tkd-Alex/Twitch-Channel-Points-Miner-v2/issues/602)|
| `time_zone`| str 	            | None                   	                                          | Set a specific time zone for console and file loggers. Use tz database names. Example: "America/Denver" https://github.com/rdavydov/Twitch-Channel-Points-Miner-v2/issues/205|
| `file_level`    	| level 	        | logging.DEBUG                  	                                  | Level of logs in file save - If you think the log file it's too big, use logging.INFO 	                                                                                                  |
| `emoji`         	| bool            	| For Windows is False else True 	                                  | On Windows, we have a problem printing emoji. Set to false if you have a problem      	                                                                                                  |
| `colored`         | bool            	| True 	                                                              | If you want to print colored text [#45](https://github.com/Tkd-Alex/Twitch-Channel-Points-Miner-v2/issues/45) [#82](https://github.com/Tkd-Alex/Twitch-Channel-Points-Miner-v2/issues/82) |
| `auto_clear`      | bool            	| True 	                                                              | Create a file rotation handler with interval = 1D and backupCount = 7 [#215](https://github.com/Tkd-Alex/Twitch-Channel-Points-Miner-v2/issues/215)                                       |
| `color_palette`   | ColorPalette      | All messages are Fore.RESET except WIN and LOSE bet (GREEN and RED) | Create your custom color palette. Read more above.      	                                                                                                                              |
| `telegram`        | Telegram          | None                                                                | (Optional) Receive Telegram updates for multiple events list [#233](https://github.com/Tkd-Alex/Twitch-Channel-Points-Miner-v2/issues/233)                                                           |
| `discord`         | Discord          | None                                                                 | (Optional) Receive Discord updates for multiple events list [#320](https://github.com/Tkd-Alex/Twitch-Channel-Points-Miner-v2/issues/320)                                                           |

#### Color Palette
Now you can customize the color of the terminal message. We have created a default ColorPalette that provide all the message with `DEFAULT (RESET)` color and the `BET_WIN` and `BET_LOSE` message `GREEN` and `RED` respectively. You can change the colors of all `Events` enum class. The colors allowed are all the Fore color from Colorama: `BLACK, RED, GREEN, YELLOW, BLUE, MAGENTA, CYAN, WHITE, RESET.`
The script was developed to handle all the human error, lower-case upper case and more, but I want to suggest using the following code-style
```python
from colorama import Fore
ColorPalette(
    STREAMER_ONLINE = Fore.GREEN,
    STREAMER_OFFLINE = Fore.RED,
    GAIN_FOR_RAID = Fore.YELLOW,
    GAIN_FOR_CLAIM = Fore.YELLOW,
    GAIN_FOR_WATCH = Fore.YELLOW,
    GAIN_FOR_WATCH_STREAK = Fore.YELLOW,
    BET_WIN = Fore.GREEN,
    BET_LOSE = Fore.RED,
    BET_REFUND = Fore.RESET,
    BET_FILTERS = Fore.MAGENTA,
    BET_GENERAL = Fore.BLUE,
    BET_FAILED = Fore.RED,
)
```

#### Telegram
If you want to receive logs update on Telegram, initiate a new Telegram class, else omit this parameter or set as None.
1. Create a bot with [@BotFather](https://t.me/botfather)
2. Get you `chat_id` with [@getmyid_bot](https://t.me/getmyid_bot)

| Key                	 | Type            	| Default 	| Description                                                        |
|----------------------- |-----------------	|---------	|------------------------------------------------------------------- |
| `chat_id`         	 | int        	    |           | Chat ID to send messages @getmyid_bot                              |
| `token`       	 | string           |        	| Telegram API token @BotFather                                      |
| `events`   	         | list             |       	| Only these events will be sent to the chat. Array of Event. or str |
| `disable_notification` | bool             | false   	| Revoke the notification (sound/vibration)                          |


```python
Telegram(
    chat_id=123456789,
    token="123456789:shfuihreuifheuifhiu34578347",
    events=[Events.STREAMER_ONLINE, Events.STREAMER_OFFLINE,
                    Events.BET_LOSE, Events.CHAT_MENTION],
    disable_notification=True,
)
```

#### Discord
If you want to receive log updates on Discord initialize a new Discord class, else leave omit this parameter or set it as None [YT Video](https://www.youtube.com/watch?v=fKksxz2Gdnc)
1. Go to the Server you want to receive updates
2. Click "Edit Channel"
3. Click "Integrations"
4. Click "Webhooks"
5. Click "New Webhook"
6. Name it if you want
7. Click on "Copy Webhook URL"


| Key                	 | Type            	| Default 	| Description                                                        |
|----------------------- |---------------------	|--------------	|------------------------------------------------------------------- |
| `webhook_api`          | string        	|           	| Discord webhook URL                                                |
| `events`   	         | list             	|       	| Only these events will be sent to the chat. Array of Event. or str |

```python
Discord(
   webhook_api="https://discord.com/api/webhooks/0123456789/0a1B2c3D4e5F6g7H8i9J",
   events=[Events.STREAMER_ONLINE, Events.STREAMER_OFFLINE,
                    Events.BET_LOSE, Events.CHAT_MENTION],
)
```


#### Events
 - `STREAMER_ONLINE`
 - `STREAMER_OFFLINE`
 - `GAIN_FOR_RAID`
 - `GAIN_FOR_CLAIM`
 - `GAIN_FOR_WATCH`
 - `BET_WIN`
 - `BET_LOSE`
 - `BET_REFUND`
 - `BET_FILTERS`
 - `BET_GENERAL`
 - `BET_FAILED`
 - `BET_START`
 - `BONUS_CLAIM`
 - `MOMENT_CLAIM`
 - `JOIN_RAID`
 - `DROP_CLAIM`
 - `DROP_STATUS`
 - `CHAT_MENTION`

### StreamerSettings
| Key                	| Type        	| Default                        	| Description                                                                                                                                          	                                                                            |
|--------------------	|-------------	|--------------------------------	|---------------------------------------------------------------------------------------------------------------------------------------------------------------------------------------------------------------------------------- |
| `make_predictions` 	| bool        	| True                           	| Choose if you want to make predictions / bet or not                                                                                                  	                                                                            |
| `follow_raid`      	| bool        	| True                           	| Choose if you want to follow raid +250 points                                                                                                        	                                                                            |
| `claim_drops`      	| bool        	| True                           	| If this value is True, the script will increase the watch-time for the current game. With this, you can claim the drops from Twitch Inventory [#21](https://github.com/Tkd-Alex/Twitch-Channel-Points-Miner-v2/issues/21)         |
| `claim_moments`      	| bool        	| True                           	| If set to True, [moments](https://help.twitch.tv/s/article/moments) will be claimed when available         |
| `watch_streak`     	| bool        	| True                           	| Choose if you want to change a priority for these streamers and try to catch the Watch Streak event [#11](https://github.com/Tkd-Alex/Twitch-Channel-Points-Miner-v2/issues/11)                                                   |
| `bet`              	| BetSettings 	|  	                                | Rules to follow for the bet                                                                                                                                                                                                       |
| `chat` 	            | ChatPresence  | ONLINE    	                    | Join IRC-Chat to appear online in chat and attempt to get StreamElements channel points and increase view-time  [#47](https://github.com/Tkd-Alex/Twitch-Channel-Points-Miner-v2/issues/47)                                       |

Allowed values for `chat` are:
- `ALWAYS` Join in IRC chat and never leave
- `NEVER` Never join IRC chat
- `ONLINE` Partecipate to IRC chat if the streamer is online (leave if offline)
- `OFFLINE` Partecipate to IRC chat if the streamer is offline (leave if online)

### BetSettings
| Key                	| Type            	| Default 	| Description                                                                                                    	                                                                          |
|--------------------	|-----------------	|---------	|-------------------------------------------------------------------------------------------------------------------------------------------------------------------------------------------- |
| `strategy`         	| Strategy        	| SMART   	| Choose your strategy! See below for more info                                                                  	                                                                          |
| `percentage`       	| int             	| 5       	| Place the x% of your channel points                                                                            	                                                                          |
| `percentage_gap`   	| int             	| 20      	| Gap difference between outcomesA and outcomesB (for SMART stragegy)                                            	                                                                          |
| `max_points`       	| int             	| 50000   	| If the x percentage of your channel points is GT bet_max_points set this value                                 	                                                                          |
| `stealth_mode`     	| bool            	| False   	| If the calculated amount of channel points is GT the highest bet, place the highest value minus 1-2 points [#33](https://github.com/Tkd-Alex/Twitch-Channel-Points-Miner-v2/issues/33)      |
| `delay_mode` 	        | DelayMode         	| FROM_END	| Define how is calculating the waiting time before placing a bet |
| `delay` 	        | float             	| 6     	| Value to be used to calculate bet delay depending on `delay_mode` value |

#### Bet strategy

- **MOST_VOTED**: Select the option most voted based on users count
- **HIGH_ODDS**: Select the option with the highest odds
- **PERCENTAGE**: Select the option with the highest percentage based on odds (It's the same that show Twitch) - Should be the same as select LOWEST_ODDS
- **SMART_MONEY**: Select the option with the highest points placed. [#331](https://github.com/Tkd-Alex/Twitch-Channel-Points-Miner-v2/issues/331)
- **SMART**: If the majority in percent chose an option, then follow the other users, otherwise select the option with the highest odds

![Screenshot](https://raw.githubusercontent.com/Tkd-Alex/Twitch-Channel-Points-Miner-v2/master/assets/prediction.png)

Here a concrete example:

- **MOST_VOTED**: 21 Users have select **'over 7.5'**, instead of 9 'under 7.5'
- **HIGH_ODDS**: The highest odd is 2.27 on **'over 7.5'** vs 1.79 on 'under 7.5'
- **PERCENTAGE**: The highest percentage is 56% for **'under 7.5'**
- **SMART**: Calculate the percentage based on the users. The percentages are: 'over 7.5': 70% and 'under 7.5': 30%. If the difference between the two percentages is higher than `percentage_gap` select the highest percentage, else the highest odds.

In this case if percentage_gap = 20 ; 70-30 = 40 > percentage_gap, so the bot will select 'over 7.5'
### FilterCondition
| Key         	| Type        	| Default 	| Description                                                                      	|
|-------------	|-------------	|---------	|----------------------------------------------------------------------------------	|
| `by`       	| OutcomeKeys 	| None    	| Key to apply the filter                                                          	|
| `where`      	| Condition   	| None    	| Condition that should match for place bet                                        	|
| `value`     	| number      	| None    	| Value to compare                                                                 	|

Allowed values for `by` are:
- `PERCENTAGE_USERS` (no sum) [Would never want a sum as it'd always be 100%]
- `ODDS_PERCENTAGE` (no sum) [Doesn't make sense to sum odds]
- `ODDS` (no sum) [Doesn't make sense to sum odds]
- `DECISION_USERS` (no sum)
- `DECISION_POINTS` (no sum)
- `TOP_POINTS` (no sum) [Doesn't make sense to the top points of both sides]
- `TOTAL_USERS` (sum)
- `TOTAL_POINTS` (sum)

Allowed values for `where` are: `GT, LT, GTE, LTE`

#### Example
- If you want to place the bet ONLY if the total of users participants in the bet is greater than 200
`FilterCondition(by=OutcomeKeys.TOTAL_USERS, where=Condition.GT, value=200)`
- If you want to place the bet ONLY if the winning odd of your decision is greater than or equal to 1.3
`FilterCondition(by=OutcomeKeys.ODDS, where=Condition.GTE, value=1.3)`
- If you want to place the bet ONLY if the highest bet is lower than 2000
`FilterCondition(by=OutcomeKeys.TOP_POINTS, where=Condition.LT, value=2000)`

### DelayMode

- **FROM_START**: Will wait `delay` seconds from when the bet was opened
- **FROM_END**: Will until there is `delay` seconds left to place the bet
- **PERCENTAGE**: Will place the bet when `delay` percent of the set timer is elapsed

Here's a concrete example. Let's suppose we have a bet that is opened with a timer of 10 minutes:

- **FROM_START** with `delay=20`: The bet will be placed 20s after the bet is opened
- **FROM_END** with `delay=20`: The bet will be placed 20s before the end of the bet (so 9mins 40s after the bet is opened)
- **PERCENTAGE** with `delay=0.2`: The bet will be placed when the timer went down by 20% (so 2mins after the bet is opened)

## Analytics
We have recently introduced a little frontend where you can show with a chart you points trend. The script will spawn a Flask web-server on your machine where you can select binding address and port.
The chart provides some annotation to handle the prediction and watch strike events. Usually annotation are used to notice big increase / decrease of points. If you want to can disable annotations.
On each (x, y) points Its present a tooltip that show points, date time and reason of points gained / lost. This web page was just a funny idea, and it is not intended to use for a professional usage.
If you want you can toggle the dark theme with the dedicated checkbox.

| Light theme | Dark theme |
| ----------- | ---------- |
| ![Light theme](https://raw.githubusercontent.com/Tkd-Alex/Twitch-Channel-Points-Miner-v2/master/assets/chart-analytics-light.png) | ![Dark theme](https://raw.githubusercontent.com/Tkd-Alex/Twitch-Channel-Points-Miner-v2/master/assets/chart-analytics-dark.png) |

For use this feature just call the `analytics()` method before start mining. Read more at: [#96](https://github.com/Tkd-Alex/Twitch-Channel-Points-Miner-v2/issues/96)
The chart will be autofreshed each `refresh` minutes. If you want to connect from one to second machine that have that webpanel you have to use `0.0.0.0` instead of `127.0.0.1`. With the `days_ago` arg you can select how many days you want to show by default in your analytics graph.
```python
from TwitchChannelPointsMiner import TwitchChannelPointsMiner
twitch_miner = TwitchChannelPointsMiner("your-twitch-username")
twitch_miner.analytics(host="127.0.0.1", port=5000, refresh=5, days_ago=7)   # Analytics web-server
twitch_miner.mine(followers=True, blacklist=["user1", "user2"])
```

### `enable_analytics` option in `twitch_minerfile` toggles Analytics needed for the `analytics()` method

Disabling Analytics significantly reduces memory consumption and saves some disk space by not creating and writing `/analytics/*.json`.

Set this option to `True` if you need Analytics. Otherwise set this option to `False` (default value).

## Migrating from an old repository (the original one):
If you already have a `twitch-cookies.pkl` and you don't want to log in again, please create a `cookies/` folder in the current directory and then copy the .pkl file with a new name `your-twitch-username.pkl`
```
.
+-- run.py
+-- cookies
|   +-- your-twitch-username.pkl
```

## Windows
Other users have find multiple problems on Windows my suggestion are:
 - Stop use Windows :stuck_out_tongue_closed_eyes:
 - Suppress the emoji in logs with `logger_settings=LoggerSettings(emoji=False)`

Other useful info can be founded here:
- https://github.com/gottagofaster236/Twitch-Channel-Points-Miner/issues/31
- https://github.com/Tkd-Alex/Twitch-Channel-Points-Miner-v2/issues/55

You can also follow this [video tutorial](https://www.youtube.com/watch?v=0VkM7NOZkuA).

## Termux
**0. Install packages to Termux**
```
pkg install python git rust libjpeg-turbo libcrypt ndk-sysroot clang zlib
LDFLAGS="-L${PREFIX}/lib/" CFLAGS="-I${PREFIX}/include/" pip install --upgrade wheel pillow
```

**1. Clone this repository**

`git clone https://github.com/rdavydov/Twitch-Channel-Points-Miner-v2`

**2. Go to the miner's directory**

`cd Twitch-Channel-Points-Miner-v2`

**3. Configure your miner on your preferences by typing**

`nano example.py`

**4. Rename file name (optional)**

`mv example.py run.py`

**5. Install packages**
```
pip install -r requirements.txt
pip install Twitch-Channel-Points-Miner-v2
```

**6. Run miner!**

`python run.py`

Read more at [#92](https://github.com/Tkd-Alex/Twitch-Channel-Points-Miner-v2/issues/92) [#76](https://github.com/Tkd-Alex/Twitch-Channel-Points-Miner-v2/issues/76)

**Note**
If you can't install `pandas`, please try:

`MATHLIB="m" pip install pandas`

If you can't install `cryptography`, please try:

`export RUSTFLAGS=" -C lto=no" && export CARGO_BUILD_TARGET="$(rustc -vV | sed -n 's|host: ||p')" && pip install cryptography`

⚠️ Installation of `pandas` and `cryptography` takes a long time.

## Disclaimer
This project comes with no guarantee or warranty. You are responsible for whatever happens from using this project. It is possible to get soft or hard banned by using this project if you are not careful. This is a personal project and is in no way affiliated with Twitch.<|MERGE_RESOLUTION|>--- conflicted
+++ resolved
@@ -237,9 +237,9 @@
             disable_notification=True,                                              # Revoke the notification (sound/vibration)
         ),
         discord=Discord(
-<<<<<<< HEAD
             webhook_api="https://discord.com/api/webhooks/0123456789/0a1B2c3D4e5F6g7H8i9J",  # Discord Webhook URL
-            events=[Events.STREAMER_ONLINE, Events.STREAMER_OFFLINE, Events.BET_LOSE],       # Only these events will be sent to the chat
+            events=[Events.STREAMER_ONLINE, Events.STREAMER_OFFLINE,
+                    Events.BET_LOSE, Events.CHAT_MENTION],					                         # Only these events will be sent to the chat
         ),
         matrix=Matrix(
             username="twitch_miner",                                                   # Matrix username (without homeserver)
@@ -247,11 +247,6 @@
             homeserver="matrix.org",                                                   # Matrix homeserver
             room_id="...",                                                             # Room ID
             events=[Events.STREAMER_ONLINE, Events.STREAMER_OFFLINE, Events.BET_LOSE], # Only these events will be sent to the chat
-=======
-            webhook_api="https://discord.com/api/webhooks/0123456789/0a1B2c3D4e5F6g7H8i9J",	# Discord Webhook URL
-            events=[Events.STREAMER_ONLINE, Events.STREAMER_OFFLINE,
-                    Events.BET_LOSE, Events.CHAT_MENTION],					# Only these events will be sent to the chat
->>>>>>> 748586c6
         )
     ),
     streamer_settings=StreamerSettings(
