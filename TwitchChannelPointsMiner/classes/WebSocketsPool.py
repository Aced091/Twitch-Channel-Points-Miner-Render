--- conflicted
+++ resolved
@@ -178,11 +178,7 @@
                             balance = message.data["balance"]["balance"]
                             ws.streamers[streamer_index].channel_points = balance
                             # Analytics switch
-<<<<<<< HEAD
                             if Settings.enable_analytics is True:
-=======
-                            if Settings.analytics is True:
->>>>>>> a411ed35
                                 ws.streamers[streamer_index].persistent_series(
                                     event_type=message.data["point_gain"]["reason_code"]
                                     if message.type == "points-earned"
@@ -204,11 +200,7 @@
                                 reason_code, earned
                             )
                             # Analytics switch
-<<<<<<< HEAD
                             if Settings.enable_analytics is True:
-=======
-                            if Settings.analytics is True:
->>>>>>> a411ed35
                                 ws.streamers[streamer_index].persistent_annotations(
                                     reason_code, f"+{earned} - {reason_code}"
                                 )
