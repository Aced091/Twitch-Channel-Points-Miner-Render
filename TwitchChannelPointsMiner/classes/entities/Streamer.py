import logging
import time

from TwitchChannelPointsMiner.classes.entities.Bet import BetSettings
from TwitchChannelPointsMiner.classes.entities.Stream import Stream
from TwitchChannelPointsMiner.classes.Settings import Settings
<<<<<<< HEAD
from TwitchChannelPointsMiner.classes.TwitchChat import ChatSettings, TwitchChat
from TwitchChannelPointsMiner.constants.twitch import URL
=======
from TwitchChannelPointsMiner.constants import URL
>>>>>>> 058dd761
from TwitchChannelPointsMiner.utils import _millify

logger = logging.getLogger(__name__)


class StreamerSettings(object):
    __slots__ = [
        "make_predictions",
        "follow_raid",
        "claim_drops",
        "watch_streak",
        "bet",
    ]

    def __init__(
        self,
        make_predictions: bool = None,
        follow_raid: bool = None,
        claim_drops: bool = None,
        watch_streak: bool = None,
        bet: BetSettings = None,
        chat_client: ChatSettings = None,
    ):
        self.make_predictions = make_predictions
        self.follow_raid = follow_raid
        self.claim_drops = claim_drops
        self.watch_streak = watch_streak
        self.bet = bet
        self.chat_client = chat_client

    def default(self):
        for name in ["make_predictions", "follow_raid", "claim_drops", "watch_streak"]:
            if getattr(self, name) is None:
                setattr(self, name, True)
        if self.bet is None:
            self.bet = BetSettings()

    def __repr__(self):
        return f"BetSettings(make_predictions={self.make_predictions}, follow_raid={self.follow_raid}, claim_drops={self.claim_drops}, watch_streak={self.watch_streak}, bet={self.bet})"


class Streamer(object):
    __slots__ = [
        "username",
        "channel_id",
        "settings",
        "is_online",
        "stream_up",
        "online_at",
        "offline_at",
        "channel_points",
        "minute_watched_requests",
        "viewer_is_mod",
        "stream",
        "raid",
        "history",
        "streamer_url",
    ]

    def __init__(self, username, settings=None):
        self.username: str = username.lower().strip()
        self.channel_id: str = ""
        self.settings = settings
        self.is_online = False
        self.stream_up = 0
        self.online_at = 0
        self.offline_at = 0
        self.channel_points = 0
        self.minute_watched_requests = None
        self.viewer_is_mod = False
        self.chat = None

        self.stream = Stream()

        self.raid = None
        self.history = {}

        self.streamer_url = f"{URL}/{self.username}"

    def __repr__(self):
        return f"Streamer(username={self.username}, channel_id={self.channel_id}, channel_points={_millify(self.channel_points)})"

    def __str__(self):
        return (
            f"{self.username} ({_millify(self.channel_points)} points)"
            if Settings.logger.less
            else self.__repr__()
        )

    def set_offline(self):
        if self.is_online is True:
            self.offline_at = time.time()
            self.is_online = False
            self.leave_chat()

        logger.info(
            f"{self} is Offline!",
            extra={
                "emoji": ":sleeping:",
                "color": Settings.logger.color_palette.STREAMER_OFFLINE,
            },
        )

    def set_online(self):
        if self.is_online is False:
            self.online_at = time.time()
            self.is_online = True
            self.stream.init_watch_streak()

<<<<<<< HEAD
        logger.info(f"{self} is Online!", extra={"emoji": ":partying_face:"})
        self.join_chat()
=======
        logger.info(
            f"{self} is Online!",
            extra={
                "emoji": ":partying_face:",
                "color": Settings.logger.color_palette.STREAMER_ONLINE,
            },
        )
>>>>>>> 058dd761

    def print_history(self):
        return ", ".join(
            [
                f"{key}({self.history[key]['counter']} times, {_millify(self.history[key]['amount'])} gained)"
                for key in sorted(self.history)
                if self.history[key]["counter"] != 0
            ]
        )

    def update_history(self, reason_code, earned, counter=1):
        if reason_code not in self.history:
            self.history[reason_code] = {"counter": 0, "amount": 0}
        self.history[reason_code]["counter"] += counter
        self.history[reason_code]["amount"] += earned

        if reason_code == "WATCH_STREAK":
            self.stream.watch_streak_missing = False

    def stream_up_elapsed(self):
        return self.stream_up == 0 or ((time.time() - self.stream_up) > 120)

<<<<<<< HEAD
    def leave_chat(self):
        if self.chat is not None:
            self.chat.terminate()

    def join_chat(self):
        if self.settings.chat_client is not None:
            self.chat = TwitchChat(
                self.settings.chat_client.username,
                self.settings.chat_client.token,
                self.username,
            )
            logger.info(f"Connecting to {self.username}'s chat!")
            self.chat.start()
=======
    def drops_condition(self):
        return (
            self.settings.claim_drops is True
            and self.is_online is True
            and self.stream.drops_tags is True
            and self.stream.campaigns_ids != []
        )
>>>>>>> 058dd761
<|MERGE_RESOLUTION|>--- conflicted
+++ resolved
@@ -4,12 +4,8 @@
 from TwitchChannelPointsMiner.classes.entities.Bet import BetSettings
 from TwitchChannelPointsMiner.classes.entities.Stream import Stream
 from TwitchChannelPointsMiner.classes.Settings import Settings
-<<<<<<< HEAD
-from TwitchChannelPointsMiner.classes.TwitchChat import ChatSettings, TwitchChat
-from TwitchChannelPointsMiner.constants.twitch import URL
-=======
+from TwitchChannelPointsMiner.classes.TwitchChat import TwitchChat
 from TwitchChannelPointsMiner.constants import URL
->>>>>>> 058dd761
 from TwitchChannelPointsMiner.utils import _millify
 
 logger = logging.getLogger(__name__)
@@ -22,6 +18,7 @@
         "claim_drops",
         "watch_streak",
         "bet",
+        "join_chat",
     ]
 
     def __init__(
@@ -31,24 +28,30 @@
         claim_drops: bool = None,
         watch_streak: bool = None,
         bet: BetSettings = None,
-        chat_client: ChatSettings = None,
+        join_chat: bool = True,
     ):
         self.make_predictions = make_predictions
         self.follow_raid = follow_raid
         self.claim_drops = claim_drops
         self.watch_streak = watch_streak
         self.bet = bet
-        self.chat_client = chat_client
+        self.join_chat = join_chat
 
     def default(self):
-        for name in ["make_predictions", "follow_raid", "claim_drops", "watch_streak"]:
+        for name in [
+            "make_predictions",
+            "follow_raid",
+            "claim_drops",
+            "watch_streak",
+            "join_chat",
+        ]:
             if getattr(self, name) is None:
                 setattr(self, name, True)
         if self.bet is None:
             self.bet = BetSettings()
 
     def __repr__(self):
-        return f"BetSettings(make_predictions={self.make_predictions}, follow_raid={self.follow_raid}, claim_drops={self.claim_drops}, watch_streak={self.watch_streak}, bet={self.bet})"
+        return f"BetSettings(make_predictions={self.make_predictions}, follow_raid={self.follow_raid}, claim_drops={self.claim_drops}, watch_streak={self.watch_streak}, bet={self.bet}, join_chat={self.join_chat})"
 
 
 class Streamer(object):
@@ -63,7 +66,7 @@
         "channel_points",
         "minute_watched_requests",
         "viewer_is_mod",
-        "stream",
+        "irc_chat" "stream",
         "raid",
         "history",
         "streamer_url",
@@ -80,7 +83,7 @@
         self.channel_points = 0
         self.minute_watched_requests = None
         self.viewer_is_mod = False
-        self.chat = None
+        self.irc_chat = None
 
         self.stream = Stream()
 
@@ -119,10 +122,8 @@
             self.is_online = True
             self.stream.init_watch_streak()
 
-<<<<<<< HEAD
-        logger.info(f"{self} is Online!", extra={"emoji": ":partying_face:"})
-        self.join_chat()
-=======
+            self.join_chat()
+
         logger.info(
             f"{self} is Online!",
             extra={
@@ -130,7 +131,6 @@
                 "color": Settings.logger.color_palette.STREAMER_ONLINE,
             },
         )
->>>>>>> 058dd761
 
     def print_history(self):
         return ", ".join(
@@ -153,26 +153,24 @@
     def stream_up_elapsed(self):
         return self.stream_up == 0 or ((time.time() - self.stream_up) > 120)
 
-<<<<<<< HEAD
     def leave_chat(self):
-        if self.chat is not None:
-            self.chat.terminate()
+        if self.irc_chat is not None:
+            self.irc_chat.terminate()
 
     def join_chat(self):
         if self.settings.chat_client is not None:
-            self.chat = TwitchChat(
+            self.irc_chat = TwitchChat(
                 self.settings.chat_client.username,
                 self.settings.chat_client.token,
                 self.username,
             )
             logger.info(f"Connecting to {self.username}'s chat!")
-            self.chat.start()
-=======
+            self.irc_chat.start()
+
     def drops_condition(self):
         return (
             self.settings.claim_drops is True
             and self.is_online is True
             and self.stream.drops_tags is True
             and self.stream.campaigns_ids != []
-        )
->>>>>>> 058dd761
+        )