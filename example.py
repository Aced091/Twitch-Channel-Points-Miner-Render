# -*- coding: utf-8 -*-

import logging
from colorama import Fore
from TwitchChannelPointsMiner import TwitchChannelPointsMiner
from TwitchChannelPointsMiner.logger import LoggerSettings, ColorPalette
from TwitchChannelPointsMiner.classes.Settings import Priority
from TwitchChannelPointsMiner.classes.entities.Bet import Strategy, BetSettings, Condition, OutcomeKeys, FilterCondition
from TwitchChannelPointsMiner.classes.entities.Streamer import Streamer, StreamerSettings
<<<<<<< HEAD
from TwitchChannelPointsMiner.classes.TwitchBrowser import Browser, BrowserSettings
from TwitchChannelPointsMiner.classes.TwitchChat import TwitchChat, ChatSettings

def main():
    twitch_miner = TwitchChannelPointsMiner(
        username="your-twitch-username",
        claim_drops_startup=False,          # If you want to auto claim all drops from Twitch inventory on startup
        logger_settings=LoggerSettings(
            save=True,                      # If you want to save logs in file (suggested)
            console_level=logging.INFO,     # Level of logs - use logging.DEBUG for more info)
            file_level=logging.DEBUG,       # Level of logs - If you think the log file it's too big use logging.INFO
            emoji=True,                     # On Windows we have a problem to print emoji. Set to false if you have a problem
            less=False                      # If you think that the logs are too much verborse set this to True
        ),
        browser_settings=BrowserSettings(
            browser=Browser.FIREFOX,        # Choose if you want to use Chrome or Firefox as browser
            show=False,                     # Show the browser during bet else headless mode
            do_screenshot=False,            # Do screenshot during the bet
        ),
        streamer_settings=StreamerSettings(
            make_predictions=True,          # If you want to Bet / Make prediction
            follow_raid=True,               # Follow raid to obtain more points
            claim_drops=True,               # We can't filter rewards base on stream. Set to False for skip viewing counter increase and you will never obtain a drop reward from this script. Issue #21
            watch_streak=True,              # If a streamer go online change the priotiry of streamers array and catch the watch screak. Issue #11
            bet=BetSettings(
                strategy=Strategy.SMART,    # Choose you strategy!
                percentage=5,               # Place the x% of your channel points
                percentage_gap=20,          # Gap difference between outcomesA and outcomesB (for SMART stragegy)
                max_points=50000,           # If the x percentage of your channel points is gt bet_max_points set this value
            ),
            chat_client=ChatSettings(       # Can be removed for mining channelpoints only
                username="your-twitch-username",
                token="oauth-token-without-prefix", # generate on https://twitchapps.com/tmi/ - without "oauth:" prefix!
=======

twitch_miner = TwitchChannelPointsMiner(
    username="your-twitch-username",
    password="write-your-secure-psw",           # If no password will be provided, the script will ask interactively
    claim_drops_startup=False,                  # If you want to auto claim all drops from Twitch inventory on the startup
    priority=[                                  # Custom priority in this case for example:
        Priority.STREAK,                        # - We want first of all to catch all watch streak from all streamers
        Priority.DROPS,                         # - When we don't have anymore watch streak to catch, wait until all drops are collected over the streamers
        Priority.ORDER                          # - When we have all of the  drops claimed and no watch-streak available, use the order priority (POINTS_ASCENDING, POINTS_DESCEDING)
    ],
    logger_settings=LoggerSettings(
        save=True,                              # If you want to save logs in a file (suggested)
        console_level=logging.INFO,             # Level of logs - use logging.DEBUG for more info)
        file_level=logging.DEBUG,               # Level of logs - If you think the log file it's too big, use logging.INFO
        emoji=True,                             # On Windows, we have a problem printing emoji. Set to false if you have a problem
        less=False,                             # If you think that the logs are too verbose, set this to True
        colored=True,                           # If you want to print colored text
        color_palette=ColorPalette(             # You can also create a custom palette color (for the common message).
            STREAMER_online="GREEN",            # Don't worry about lower/upper case. The script will parse all the values.
            streamer_offline="red",             # Read more in README.md
            BET_wiN=Fore.MAGENTA                # Color allowed are: [BLACK, RED, GREEN, YELLOW, BLUE, MAGENTA, CYAN, WHITE, RESET].
        )
    ),
    streamer_settings=StreamerSettings(
        make_predictions=True,                  # If you want to Bet / Make prediction
        follow_raid=True,                       # Follow raid to obtain more points
        claim_drops=True,                       # We can't filter rewards base on stream. Set to False for skip viewing counter increase and you will never obtain a drop reward from this script. Issue #21
        watch_streak=True,                      # If a streamer go online change the priotiry of streamers array and catch the watch screak. Issue #11
        bet=BetSettings(
            strategy=Strategy.SMART,            # Choose you strategy!
            percentage=5,                       # Place the x% of your channel points
            percentage_gap=20,                  # Gap difference between outcomesA and outcomesB (for SMART stragegy)
            max_points=50000,                   # If the x percentage of your channel points is gt bet_max_points set this value
            stealth_mode=True,                  # If the calculated amount of channel points is GT the highest bet, place the highest value minus 1-2 points #33
            filter_condition=FilterCondition(
                by=OutcomeKeys.TOTAL_USERS,    # Where apply the filter. Allowed [PERCENTAGE_USERS, ODDS_PERCENTAGE, ODDS, TOP_POINTS, TOTAL_USERS, TOTAL_POINTS]
                where=Condition.LTE,           # 'by' must be [GT, LT, GTE, LTE] than value
                value=800
>>>>>>> 058dd761
            )
        )
    )

<<<<<<< HEAD
    # You can customize the settings for each streamer. If not settings was provided the script will use the streamer_settings from TwitchChannelPointsMiner.
    # If no streamer_settings provided in TwitchChannelPointsMiner the script will use default settings.
    # The streamers array can be a String -> username or Streamer instance.

    # The settings priority are: settings in mine function, settings in TwitchChannelPointsMiner instance, default settings.
    # For example if in the mine function you don't provide any value for 'make_prediction' but you have set it on TwitchChannelPointsMiner instance the script will take the value from here.
    # If you haven't set any value even in the instance the default one will be used

    twitch_miner.mine(
        [
            Streamer("streamer-username01", settings=StreamerSettings(make_predictions=True  , follow_raid=False , claim_drops=True  , watch_streak=True , bet=BetSettings(strategy=Strategy.SMART      , percentage=5 , percentage_gap=20 , max_points=234   ) )),
            Streamer("streamer-username02", settings=StreamerSettings(make_predictions=False , follow_raid=True  , claim_drops=False ,                     bet=BetSettings(strategy=Strategy.PERCENTAGE , percentage=5 , percentage_gap=20 , max_points=1234  ) )),
            Streamer("streamer-username03", settings=StreamerSettings(make_predictions=True  , follow_raid=False ,                     watch_streak=True , bet=BetSettings(strategy=Strategy.SMART      , percentage=5 , percentage_gap=30 , max_points=50000 ) )),
            Streamer("streamer-username04", settings=StreamerSettings(make_predictions=False , follow_raid=True  ,                     watch_streak=True                                                                                                        )),
            Streamer("streamer-username05", settings=StreamerSettings(make_predictions=True  , follow_raid=True  , claim_drops=True ,  watch_streak=True , bet=BetSettings(strategy=Strategy.HIGH_ODDS  , percentage=7 , percentage_gap=20 , max_points=90    ) )),
            Streamer("streamer-username06"),
            Streamer("streamer-username07"),
            Streamer("streamer-username08"),
            "streamer-username09",
            "streamer-username10",
            "streamer-username11"
        ],                                 # Array of streamers (order = priority)
        followers=False                    # Automatic download the list of your followers (unable to set custom settings for you followers list)
    )

if __name__ == "__main__":
    main()
=======
# You can customize the settings for each streamer. If not settings were provided, the script would use the streamer_settings from TwitchChannelPointsMiner.
# If no streamer_settings are provided in TwitchChannelPointsMiner the script will use default settings.
# The streamers array can be a String -> username or Streamer instance.

# The settings priority are: settings in mine function, settings in TwitchChannelPointsMiner instance, default settings.
# For example, if in the mine function you don't provide any value for 'make_prediction' but you have set it on TwitchChannelPointsMiner instance, the script will take the value from here.
# If you haven't set any value even in the instance the default one will be used

twitch_miner.mine(
    [
        Streamer("streamer-username01", settings=StreamerSettings(make_predictions=True  , follow_raid=False , claim_drops=True  , watch_streak=True , bet=BetSettings(strategy=Strategy.SMART      , percentage=5 , stealth_mode=True,  percentage_gap=20 , max_points=234   , filter_condition=FilterCondition(by=OutcomeKeys.TOTAL_USERS,      where=Condition.LTE, value=800 ) ) )),
        Streamer("streamer-username02", settings=StreamerSettings(make_predictions=False , follow_raid=True  , claim_drops=False ,                     bet=BetSettings(strategy=Strategy.PERCENTAGE , percentage=5 , stealth_mode=False, percentage_gap=20 , max_points=1234  , filter_condition=FilterCondition(by=OutcomeKeys.TOTAL_POINTS,     where=Condition.GTE, value=250 ) ) )),
        Streamer("streamer-username03", settings=StreamerSettings(make_predictions=True  , follow_raid=False ,                     watch_streak=True , bet=BetSettings(strategy=Strategy.SMART      , percentage=5 , stealth_mode=False, percentage_gap=30 , max_points=50000 , filter_condition=FilterCondition(by=OutcomeKeys.ODDS,             where=Condition.LT,  value=300 ) ) )),
        Streamer("streamer-username04", settings=StreamerSettings(make_predictions=False , follow_raid=True  ,                     watch_streak=True                                                                                                                                                                                                                                 )),
        Streamer("streamer-username05", settings=StreamerSettings(make_predictions=True  , follow_raid=True  , claim_drops=True ,  watch_streak=True , bet=BetSettings(strategy=Strategy.HIGH_ODDS  , percentage=7 , stealth_mode=True,  percentage_gap=20 , max_points=90    , filter_condition=FilterCondition(by=OutcomeKeys.PERCENTAGE_USERS, where=Condition.GTE, value=300 ) ) )),
        Streamer("streamer-username06"),
        Streamer("streamer-username07"),
        Streamer("streamer-username08"),
        "streamer-username09",
        "streamer-username10",
        "streamer-username11"
    ],                                 # Array of streamers (order = priority)
    followers=False                    # Automatic download the list of your followers (unable to set custom settings for you followers list)
)
>>>>>>> 058dd761
<|MERGE_RESOLUTION|>--- conflicted
+++ resolved
@@ -7,41 +7,6 @@
 from TwitchChannelPointsMiner.classes.Settings import Priority
 from TwitchChannelPointsMiner.classes.entities.Bet import Strategy, BetSettings, Condition, OutcomeKeys, FilterCondition
 from TwitchChannelPointsMiner.classes.entities.Streamer import Streamer, StreamerSettings
-<<<<<<< HEAD
-from TwitchChannelPointsMiner.classes.TwitchBrowser import Browser, BrowserSettings
-from TwitchChannelPointsMiner.classes.TwitchChat import TwitchChat, ChatSettings
-
-def main():
-    twitch_miner = TwitchChannelPointsMiner(
-        username="your-twitch-username",
-        claim_drops_startup=False,          # If you want to auto claim all drops from Twitch inventory on startup
-        logger_settings=LoggerSettings(
-            save=True,                      # If you want to save logs in file (suggested)
-            console_level=logging.INFO,     # Level of logs - use logging.DEBUG for more info)
-            file_level=logging.DEBUG,       # Level of logs - If you think the log file it's too big use logging.INFO
-            emoji=True,                     # On Windows we have a problem to print emoji. Set to false if you have a problem
-            less=False                      # If you think that the logs are too much verborse set this to True
-        ),
-        browser_settings=BrowserSettings(
-            browser=Browser.FIREFOX,        # Choose if you want to use Chrome or Firefox as browser
-            show=False,                     # Show the browser during bet else headless mode
-            do_screenshot=False,            # Do screenshot during the bet
-        ),
-        streamer_settings=StreamerSettings(
-            make_predictions=True,          # If you want to Bet / Make prediction
-            follow_raid=True,               # Follow raid to obtain more points
-            claim_drops=True,               # We can't filter rewards base on stream. Set to False for skip viewing counter increase and you will never obtain a drop reward from this script. Issue #21
-            watch_streak=True,              # If a streamer go online change the priotiry of streamers array and catch the watch screak. Issue #11
-            bet=BetSettings(
-                strategy=Strategy.SMART,    # Choose you strategy!
-                percentage=5,               # Place the x% of your channel points
-                percentage_gap=20,          # Gap difference between outcomesA and outcomesB (for SMART stragegy)
-                max_points=50000,           # If the x percentage of your channel points is gt bet_max_points set this value
-            ),
-            chat_client=ChatSettings(       # Can be removed for mining channelpoints only
-                username="your-twitch-username",
-                token="oauth-token-without-prefix", # generate on https://twitchapps.com/tmi/ - without "oauth:" prefix!
-=======
 
 twitch_miner = TwitchChannelPointsMiner(
     username="your-twitch-username",
@@ -70,6 +35,7 @@
         follow_raid=True,                       # Follow raid to obtain more points
         claim_drops=True,                       # We can't filter rewards base on stream. Set to False for skip viewing counter increase and you will never obtain a drop reward from this script. Issue #21
         watch_streak=True,                      # If a streamer go online change the priotiry of streamers array and catch the watch screak. Issue #11
+        join_chat=True,                         # Join irc chat
         bet=BetSettings(
             strategy=Strategy.SMART,            # Choose you strategy!
             percentage=5,                       # Place the x% of your channel points
@@ -80,40 +46,11 @@
                 by=OutcomeKeys.TOTAL_USERS,    # Where apply the filter. Allowed [PERCENTAGE_USERS, ODDS_PERCENTAGE, ODDS, TOP_POINTS, TOTAL_USERS, TOTAL_POINTS]
                 where=Condition.LTE,           # 'by' must be [GT, LT, GTE, LTE] than value
                 value=800
->>>>>>> 058dd761
             )
         )
     )
+)
 
-<<<<<<< HEAD
-    # You can customize the settings for each streamer. If not settings was provided the script will use the streamer_settings from TwitchChannelPointsMiner.
-    # If no streamer_settings provided in TwitchChannelPointsMiner the script will use default settings.
-    # The streamers array can be a String -> username or Streamer instance.
-
-    # The settings priority are: settings in mine function, settings in TwitchChannelPointsMiner instance, default settings.
-    # For example if in the mine function you don't provide any value for 'make_prediction' but you have set it on TwitchChannelPointsMiner instance the script will take the value from here.
-    # If you haven't set any value even in the instance the default one will be used
-
-    twitch_miner.mine(
-        [
-            Streamer("streamer-username01", settings=StreamerSettings(make_predictions=True  , follow_raid=False , claim_drops=True  , watch_streak=True , bet=BetSettings(strategy=Strategy.SMART      , percentage=5 , percentage_gap=20 , max_points=234   ) )),
-            Streamer("streamer-username02", settings=StreamerSettings(make_predictions=False , follow_raid=True  , claim_drops=False ,                     bet=BetSettings(strategy=Strategy.PERCENTAGE , percentage=5 , percentage_gap=20 , max_points=1234  ) )),
-            Streamer("streamer-username03", settings=StreamerSettings(make_predictions=True  , follow_raid=False ,                     watch_streak=True , bet=BetSettings(strategy=Strategy.SMART      , percentage=5 , percentage_gap=30 , max_points=50000 ) )),
-            Streamer("streamer-username04", settings=StreamerSettings(make_predictions=False , follow_raid=True  ,                     watch_streak=True                                                                                                        )),
-            Streamer("streamer-username05", settings=StreamerSettings(make_predictions=True  , follow_raid=True  , claim_drops=True ,  watch_streak=True , bet=BetSettings(strategy=Strategy.HIGH_ODDS  , percentage=7 , percentage_gap=20 , max_points=90    ) )),
-            Streamer("streamer-username06"),
-            Streamer("streamer-username07"),
-            Streamer("streamer-username08"),
-            "streamer-username09",
-            "streamer-username10",
-            "streamer-username11"
-        ],                                 # Array of streamers (order = priority)
-        followers=False                    # Automatic download the list of your followers (unable to set custom settings for you followers list)
-    )
-
-if __name__ == "__main__":
-    main()
-=======
 # You can customize the settings for each streamer. If not settings were provided, the script would use the streamer_settings from TwitchChannelPointsMiner.
 # If no streamer_settings are provided in TwitchChannelPointsMiner the script will use default settings.
 # The streamers array can be a String -> username or Streamer instance.
@@ -137,5 +74,4 @@
         "streamer-username11"
     ],                                 # Array of streamers (order = priority)
     followers=False                    # Automatic download the list of your followers (unable to set custom settings for you followers list)
-)
->>>>>>> 058dd761
+)