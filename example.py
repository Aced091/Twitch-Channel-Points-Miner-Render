# -*- coding: utf-8 -*-

import logging
from colorama import Fore
from TwitchChannelPointsMiner import TwitchChannelPointsMiner
from TwitchChannelPointsMiner.logger import LoggerSettings, ColorPalette
from TwitchChannelPointsMiner.classes.Settings import Priority
<<<<<<< HEAD
from TwitchChannelPointsMiner.classes.Chat import ChatPresence
from TwitchChannelPointsMiner.classes.entities.Bet import Strategy, BetSettings, Condition, OutcomeKeys, FilterCondition
=======
from TwitchChannelPointsMiner.classes.entities.Bet import Strategy, BetSettings, Condition, OutcomeKeys, FilterCondition, DelayMode
>>>>>>> ef7cf97c
from TwitchChannelPointsMiner.classes.entities.Streamer import Streamer, StreamerSettings

twitch_miner = TwitchChannelPointsMiner(
    username="your-twitch-username",
    password="write-your-secure-psw",           # If no password will be provided, the script will ask interactively
    claim_drops_startup=False,                  # If you want to auto claim all drops from Twitch inventory on the startup
    priority=[                                  # Custom priority in this case for example:
        Priority.STREAK,                        # - We want first of all to catch all watch streak from all streamers
        Priority.DROPS,                         # - When we don't have anymore watch streak to catch, wait until all drops are collected over the streamers
        Priority.ORDER                          # - When we have all of the  drops claimed and no watch-streak available, use the order priority (POINTS_ASCENDING, POINTS_DESCEDING)
    ],
    logger_settings=LoggerSettings(
        save=True,                              # If you want to save logs in a file (suggested)
        console_level=logging.INFO,             # Level of logs - use logging.DEBUG for more info)
        file_level=logging.DEBUG,               # Level of logs - If you think the log file it's too big, use logging.INFO
        emoji=True,                             # On Windows, we have a problem printing emoji. Set to false if you have a problem
        less=False,                             # If you think that the logs are too verbose, set this to True
        colored=True,                           # If you want to print colored text
        color_palette=ColorPalette(             # You can also create a custom palette color (for the common message).
            STREAMER_online="GREEN",            # Don't worry about lower/upper case. The script will parse all the values.
            streamer_offline="red",             # Read more in README.md
            BET_wiN=Fore.MAGENTA                # Color allowed are: [BLACK, RED, GREEN, YELLOW, BLUE, MAGENTA, CYAN, WHITE, RESET].
        )
    ),
    streamer_settings=StreamerSettings(
        make_predictions=True,                  # If you want to Bet / Make prediction
        follow_raid=True,                       # Follow raid to obtain more points
        claim_drops=True,                       # We can't filter rewards base on stream. Set to False for skip viewing counter increase and you will never obtain a drop reward from this script. Issue #21
        watch_streak=True,                      # If a streamer go online change the priotiry of streamers array and catch the watch screak. Issue #11
        chat=ChatPresence.ONLINE,               # Join irc chat to increase watch-time [ALWAYS, NEVER, ONLINE, OFFLINE]
        bet=BetSettings(
            strategy=Strategy.SMART,            # Choose you strategy!
            percentage=5,                       # Place the x% of your channel points
            percentage_gap=20,                  # Gap difference between outcomesA and outcomesB (for SMART stragegy)
            max_points=50000,                   # If the x percentage of your channel points is gt bet_max_points set this value
            stealth_mode=True,                  # If the calculated amount of channel points is GT the highest bet, place the highest value minus 1-2 points Issue #33
            delay_mode=DelayMode.FROM_END,      # When placing a bet, we will wait until `delay` seconds before the end of the timer
            delay=6,
            minimum_points=2000,                # Place the bet only if we have at least 20k points. Issue #113
            filter_condition=FilterCondition(
                by=OutcomeKeys.TOTAL_USERS,     # Where apply the filter. Allowed [PERCENTAGE_USERS, ODDS_PERCENTAGE, ODDS, TOP_POINTS, TOTAL_USERS, TOTAL_POINTS]
                where=Condition.LTE,            # 'by' must be [GT, LT, GTE, LTE] than value
                value=800
            )
        )
    )
)

# You can customize the settings for each streamer. If not settings were provided, the script would use the streamer_settings from TwitchChannelPointsMiner.
# If no streamer_settings are provided in TwitchChannelPointsMiner the script will use default settings.
# The streamers array can be a String -> username or Streamer instance.

# The settings priority are: settings in mine function, settings in TwitchChannelPointsMiner instance, default settings.
# For example, if in the mine function you don't provide any value for 'make_prediction' but you have set it on TwitchChannelPointsMiner instance, the script will take the value from here.
# If you haven't set any value even in the instance the default one will be used

twitch_miner.mine(
    [
        Streamer("streamer-username01", settings=StreamerSettings(make_predictions=True  , follow_raid=False , claim_drops=True  , watch_streak=True , bet=BetSettings(strategy=Strategy.SMART      , percentage=5 , stealth_mode=True,  percentage_gap=20 , max_points=234   , filter_condition=FilterCondition(by=OutcomeKeys.TOTAL_USERS,      where=Condition.LTE, value=800 ) ) )),
        Streamer("streamer-username02", settings=StreamerSettings(make_predictions=False , follow_raid=True  , claim_drops=False ,                     bet=BetSettings(strategy=Strategy.PERCENTAGE , percentage=5 , stealth_mode=False, percentage_gap=20 , max_points=1234  , filter_condition=FilterCondition(by=OutcomeKeys.TOTAL_POINTS,     where=Condition.GTE, value=250 ) ) )),
        Streamer("streamer-username03", settings=StreamerSettings(make_predictions=True  , follow_raid=False ,                     watch_streak=True , bet=BetSettings(strategy=Strategy.SMART      , percentage=5 , stealth_mode=False, percentage_gap=30 , max_points=50000 , filter_condition=FilterCondition(by=OutcomeKeys.ODDS,             where=Condition.LT,  value=300 ) ) )),
        Streamer("streamer-username04", settings=StreamerSettings(make_predictions=False , follow_raid=True  ,                     watch_streak=True                                                                                                                                                                                                                                 )),
        Streamer("streamer-username05", settings=StreamerSettings(make_predictions=True  , follow_raid=True  , claim_drops=True ,  watch_streak=True , bet=BetSettings(strategy=Strategy.HIGH_ODDS  , percentage=7 , stealth_mode=True,  percentage_gap=20 , max_points=90    , filter_condition=FilterCondition(by=OutcomeKeys.PERCENTAGE_USERS, where=Condition.GTE, value=300 ) ) )),
        Streamer("streamer-username06"),
        Streamer("streamer-username07"),
        Streamer("streamer-username08"),
        "streamer-username09",
        "streamer-username10",
        "streamer-username11"
    ],                                 # Array of streamers (order = priority)
    followers=False                    # Automatic download the list of your followers (unable to set custom settings for you followers list)
)<|MERGE_RESOLUTION|>--- conflicted
+++ resolved
@@ -5,12 +5,8 @@
 from TwitchChannelPointsMiner import TwitchChannelPointsMiner
 from TwitchChannelPointsMiner.logger import LoggerSettings, ColorPalette
 from TwitchChannelPointsMiner.classes.Settings import Priority
-<<<<<<< HEAD
 from TwitchChannelPointsMiner.classes.Chat import ChatPresence
-from TwitchChannelPointsMiner.classes.entities.Bet import Strategy, BetSettings, Condition, OutcomeKeys, FilterCondition
-=======
 from TwitchChannelPointsMiner.classes.entities.Bet import Strategy, BetSettings, Condition, OutcomeKeys, FilterCondition, DelayMode
->>>>>>> ef7cf97c
 from TwitchChannelPointsMiner.classes.entities.Streamer import Streamer, StreamerSettings
 
 twitch_miner = TwitchChannelPointsMiner(
@@ -49,7 +45,7 @@
             stealth_mode=True,                  # If the calculated amount of channel points is GT the highest bet, place the highest value minus 1-2 points Issue #33
             delay_mode=DelayMode.FROM_END,      # When placing a bet, we will wait until `delay` seconds before the end of the timer
             delay=6,
-            minimum_points=2000,                # Place the bet only if we have at least 20k points. Issue #113
+            minimum_points=20000,               # Place the bet only if we have at least 20k points. Issue #113
             filter_condition=FilterCondition(
                 by=OutcomeKeys.TOTAL_USERS,     # Where apply the filter. Allowed [PERCENTAGE_USERS, ODDS_PERCENTAGE, ODDS, TOP_POINTS, TOTAL_USERS, TOTAL_POINTS]
                 where=Condition.LTE,            # 'by' must be [GT, LT, GTE, LTE] than value
