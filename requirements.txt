--- conflicted
+++ resolved
@@ -6,8 +6,5 @@
 emoji
 millify
 pre-commit
-<<<<<<< HEAD
 irc
-=======
-colorama
->>>>>>> 058dd761
+colorama